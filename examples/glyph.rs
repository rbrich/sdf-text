/* Example of rendering single glyph
 * Keyboard controls:
 *   Escape             quit
 *   F1                 enable bilinear filtering
 *   F2                 enable SDF shader
 *   F3                 render SDF / freetype monochrome texture
 *   numbers, letters   change displayed glyph
 */

#[macro_use] extern crate glium;
extern crate freetype as ft;
extern crate sdf_text;

use std::f32;
use std::time;
use std::env;
use glium::{glutin, DisplayBuild, Surface};
use glium::glutin::{Event, ElementState, VirtualKeyCode};

use sdf_text::*;

pub fn vec2_from_ft(p: ft::Vector, unit: f32) -> Vec2 {
    Vec2 { x: p.x as f32 / unit, y: p.y as f32 / unit }
}

#[derive(Copy, Clone)]
struct Vertex {
    position: [f32; 2],
    tex_coords: [f32; 2],
}
implement_vertex!(Vertex, position, tex_coords);

const VERTEX_SHADER: &'static str = r#"
    #version 140

    in vec2 position;
    in vec2 tex_coords;
    out vec2 v_tex_coords;

    uniform mat4 projection;
    uniform mat4 model;

    void main() {
        v_tex_coords = tex_coords;
        gl_Position = projection * model * vec4(position, 0.0, 1.0);
    }
"#;

const FRAGMENT_SHADER: &'static str = r#"
    #version 140

    in vec2 v_tex_coords;
    out vec4 color;

    uniform sampler2D tex;

    void main() {
        float w = texture(tex, v_tex_coords).r;
        color = vec4(w, w, w, 1.0);
    }
"#;

const FRAGMENT_SHADER_SDF: &'static str = r#"
    #version 140

    in vec2 v_tex_coords;
    out vec4 color;

    uniform sampler2D tex;

    const vec3 c_inside = vec3(1.0, 1.0, 1.0);
    const vec3 c_outline = vec3(0.6, 0.6, 0.0);
    const vec3 c_outside = vec3(0.0, 0.0, 0.0);

    void main() {
        float w = texture(tex, v_tex_coords).r;
        vec3 c_mixed = mix(c_outline, c_inside, smoothstep(0.59, 0.60, w));
        float alpha = smoothstep(0.50, 0.51, w);
        color = vec4(mix(c_outside, c_mixed, alpha), 1.0);
    }
"#;

const PADDING: u32 = 1;
const FACE_SIZE: u32 = 128;

fn glyph_to_sdf<'a>(c: char, face: &'a ft::Face) -> glium::texture::RawImage2d<'a, u8> {
    // Make SDF texture from the glyph
    let t_start = time::Instant::now();
    face.set_pixel_sizes(face.em_size() as u32, 0).unwrap();
    face.load_char(c as usize, ft::face::NO_HINTING).unwrap();
    let outline = face.glyph().outline().unwrap();
    let bbox = face.glyph().get_glyph().unwrap().get_cbox(0);
    let pxsize = face.em_size() as f32 * 64. / FACE_SIZE as f32;
    let xmin = (bbox.xMin as f32 / pxsize).round();
    let ymin = (bbox.yMin as f32 / pxsize).round();
    let xmax = (bbox.xMax as f32 / pxsize).round();
    let ymax = (bbox.yMax as f32 / pxsize).round();
    let w = ((xmax - xmin) + 2.0 * PADDING as f32) as u32;
    let h = ((ymax - ymin) + 2.0 * PADDING as f32) as u32;
    let origin = Vec2::new((xmin - PADDING as f32 +0.5),
                           (ymin - PADDING as f32 +0.5));
    let mut buffer = Vec::<u8>::with_capacity((w * h) as usize);
    // Reversed contour orientation (counter-clockwise filled)
    let outline_flags = face.glyph().raw().outline.flags;
    let reverse_fill = (outline_flags & 0x4) == 0x4; // FT_OUTLINE_REVERSE_FILL;

    // Find intersection points for the scan line
    // (edge crossings algorithm)
    let mut rasterizer = Rasterizer::new();
    for contour in outline.contours_iter() {
        let mut p0 = vec2_from_ft(contour.start(), pxsize);
        for curve in contour {
            match curve {
                ft::outline::Curve::Line(a) => {
                    let p1 = vec2_from_ft(a, pxsize);
                    rasterizer.push_line(p0, p1);
                    p0 = p1;
                }
                ft::outline::Curve::Bezier2(a, b) => {
                    let p1 = vec2_from_ft(a, pxsize);
                    let p2 = vec2_from_ft(b, pxsize);
                    rasterizer.push_bezier2(p0, p1, p2);
                    p0 = p2;
                }
                ft::outline::Curve::Bezier3(a, b, c) => {
                    let p1 = vec2_from_ft(a, pxsize);
                    let p2 = vec2_from_ft(b, pxsize);
                    let p3 = vec2_from_ft(c, pxsize);
                    rasterizer.push_bezier3(p0, p1, p1, p2);
                    p0 = p3;
                }
            };
        }
    }

    for yr in (0..h).rev() {
        let y = origin.y + yr as f32;

        let ref mut crossings = rasterizer.scanline_crossings(y);

        // Find point distance
        let mut crossings_idx = 0;
        let mut wn = 0i32;
        for xr in 0 .. w {
            let x = origin.x + xr as f32;
            let mp = Vec2::new(x, y);
            let mut dist_min = f32::INFINITY;

            // Is the point inside curve?
            while crossings.len() > crossings_idx && crossings[crossings_idx].x <= x {
                wn += crossings[crossings_idx].dir as i32;
                crossings_idx += 1;
            }
            let inside = if reverse_fill { wn < 0 } else { wn > 0 };

            for contour in outline.contours_iter() {
                let mut p0 = vec2_from_ft(contour.start(), pxsize);
                for curve in contour {
                    let dist;
                    match curve {
                        ft::outline::Curve::Line(a) => {
                            let p1 = vec2_from_ft(a, pxsize);
                            dist = line_distance(mp, p0, p1);
                            p0 = p1;
                        }
                        ft::outline::Curve::Bezier2(a, b) => {
                            let p1 = vec2_from_ft(a, pxsize);
                            let p2 = vec2_from_ft(b, pxsize);
                            dist = quadratic_distance(mp, p0, p1, p2);
                            p0 = p2;
                        }
                        ft::outline::Curve::Bezier3(a, b, c) => {
                            let p1 = vec2_from_ft(a, pxsize);
                            let p2 = vec2_from_ft(b, pxsize);
                            let p3 = vec2_from_ft(c, pxsize);
                            dist = cubic_distance(mp, p0, p1, p2, p3);
                            p0 = p3;
                        }
                    };
                    if dist < dist_min {
                        dist_min = dist;
                    }
                }
            }

            if inside {
                dist_min = -dist_min;
            }

            // Convert float distance to discrete space (u8):
            // 0 << 127 = outside
            // 127 = zero distance (the outline)
            // 128 >> 255 = inside
            let shift = 127.0;
            let scale = 1920. / FACE_SIZE as f32;
            dist_min = shift - dist_min * scale;
            if dist_min < 0. { dist_min = 0.; }
            if dist_min > 255. { dist_min = 255.; }
            buffer.push(dist_min as u8);
//            buffer.push(inside as u8 * 255u8);
        }
    }
    face.set_pixel_sizes(FACE_SIZE, 0).unwrap();
    let t_end = time::Instant::now();
    let d = t_end.duration_since(t_start);
    println!("Render: size {}x{} in {}s (SDF)",
             w, h, d.as_secs() as f32 + d.subsec_nanos() as f32 / 1e9);
    glium::texture::RawImage2d {
        data: buffer.into(),
        width: w as u32,
        height: h as u32,
        format: glium::texture::ClientFormat::U8,
    }
}

fn glyph_to_image<'a>(c: char, face: &'a ft::Face) -> glium::texture::RawImage2d<'a, u8> {
    // Make texture from the glyph
    let t_start = time::Instant::now();
    face.set_pixel_sizes(FACE_SIZE, 0).unwrap();
    face.load_char(c as usize, ft::face::RENDER | ft::face::NO_HINTING | ft::face::MONOCHROME).unwrap();
    let bitmap = face.glyph().bitmap();
    assert_eq!(bitmap.pixel_mode().unwrap(), ft::bitmap::PixelMode::Mono);
    assert!(bitmap.pitch() > 0);
    let w = bitmap.width() as u32 + 2*PADDING;
    let h = bitmap.rows() as u32 + 2*PADDING;
    let mut buffer = Vec::<u8>::with_capacity((w * h) as usize);
    for y in 0..h {
        for x in 0..w {
            if x >= PADDING && y >= PADDING && x < w - PADDING && y < h - PADDING {
                let i = (y - PADDING) * bitmap.pitch() as u32 + ((x - PADDING) >> 3);
                let b = bitmap.buffer()[i as usize] << ((x - PADDING) % 8);
                buffer.push((b & 0x80) / 128 * 255);
            } else {
                buffer.push(0);
            }
        }
    }
    let t_end = time::Instant::now();
    let d = t_end.duration_since(t_start);
    println!("Render: size {}x{} in {}s (FreeType)",
             w, h, d.as_secs() as f32 + d.subsec_nanos() as f32 / 1e9);
    glium::texture::RawImage2d {
        data: buffer.into(),
        width: w,
        height: h,
        format: glium::texture::ClientFormat::U8,
    }
}

fn main() {
    // Parse args
    let mut args = env::args();
    let font_name = args.nth(1).unwrap_or("assets/FreeSans.ttf".to_string());
    let text_to_show = args.next().unwrap_or("0".to_string());

    // Create OpenGL window
    let display = glutin::WindowBuilder::new()
        .build_glium().unwrap();

    // Prepare quad
    let vertex1 = Vertex { position: [ -0.5, -0.5], tex_coords: [0.0, 1.0] };
    let vertex2 = Vertex { position: [  0.5, -0.5], tex_coords: [1.0, 1.0] };
    let vertex3 = Vertex { position: [ -0.5,  0.5], tex_coords: [0.0, 0.0] };
    let vertex4 = Vertex { position: [  0.5,  0.5], tex_coords: [1.0, 0.0] };
    let quad = vec![vertex1, vertex2, vertex3, vertex4];
    let quad_buffer = glium::VertexBuffer::new(&display, &quad).unwrap();
    let quad_indices = glium::index::NoIndices(glium::index::PrimitiveType::TriangleStrip);

    // Prepare shaders and draw params
    let program_direct = match glium::Program::from_source(&display, VERTEX_SHADER, FRAGMENT_SHADER, None) {
        Ok(res) => res,
        Err(glium::program::ProgramCreationError::CompilationError(err)) => {
            println!("Shader compile error:\n{}", err);
            return;
        },
        Err(other) => panic!(other),
    };
    let program_sdf = match glium::Program::from_source(&display, VERTEX_SHADER, FRAGMENT_SHADER_SDF, None) {
        Ok(res) => res,
        Err(glium::program::ProgramCreationError::CompilationError(err)) => {
            println!("Shader compile error:\n{}", err);
            return;
        },
        Err(other) => panic!(other),
    };
    let mut program = &program_sdf;
    let params = glium::DrawParameters {
        backface_culling: glium::draw_parameters::BackfaceCullingMode::CullClockwise,
        .. Default::default()
    };

    // Load a glyph from font
    let library = ft::Library::init().unwrap();
    let face = library.new_face(font_name, 0).unwrap();
    face.set_pixel_sizes(FACE_SIZE, 0).unwrap();
    let face_metrics = face.size_metrics().unwrap();
<<<<<<< HEAD
    let mut glyph_char = '0';
=======
    let mut glyph_char = text_to_show.chars().next().unwrap();
>>>>>>> 68bc1b26
    let image = glyph_to_sdf(glyph_char, &face);
    let mut image_w = image.width;
    let mut image_h = image.height;
    let mut texture = glium::texture::Texture2d::new(&display, image).unwrap();
    let mut magnify_filter = glium::uniforms::MagnifySamplerFilter::Linear;
    let mut sdf = true;
    let mut shift_pressed = false;
    loop {
        // Draw frame
        {
            let mut target = display.draw();

            // Prepare projection matrix
            let (width, height) = target.get_dimensions();
            let aspect_ratio = width as f32 / height as f32;
            let face_height = face_metrics.ascender - face_metrics.descender;
            let image_width = image_w as f32 / (face_height as f32 / 64.);
            let image_height = image_h as f32 / (face_height as f32 / 64.);
            let zoom = 2.0;
            let projection = [
                [zoom * image_width / aspect_ratio, 0.0, 0.0, 0.0],
                [0.0, zoom * image_height, 0.0, 0.0],
                [0.0, 0.0, 1.0, 0.0],
                [0.0, -0.5, 0.0, 1.0f32],
            ];
            // Model size of the glyph is 1.0 x 1.0
            // font baseline (origin) is at 0.0, ie. screen center
            // the baseline is moved a little down in projection
            let image_y = face.glyph().metrics().horiBearingY as f32  / face.glyph().metrics().height as f32;
            let model = [
                [1.0, 0.0, 0.0, 0.0],
                [0.0, 1.0, 0.0, 0.0],
                [0.0, 0.0, 1.0, 0.0],
                [0.0, -0.5 + image_y, 0.0, 1.0f32],
            ];

            let texture_sampler = glium::uniforms::Sampler::new(&texture)
                        .magnify_filter(magnify_filter)
                        .wrap_function(glium::uniforms::SamplerWrapFunction::Clamp);

            target.clear_color(0.0, 0.0, 0.1, 1.0);
            target.draw(&quad_buffer, &quad_indices, program,
                        &uniform! { projection: projection, model: model, tex: texture_sampler, },
                        &params).unwrap();
            target.finish().unwrap();
        }
        // Handle events
        for event in display.poll_events() {
            match event {
                Event::Closed => return,
                Event::KeyboardInput(ElementState::Pressed, _, Some(VirtualKeyCode::Escape)) => return,
                Event::KeyboardInput(ElementState::Pressed, _, Some(VirtualKeyCode::F1)) => {
                    if magnify_filter == glium::uniforms::MagnifySamplerFilter::Nearest {
                        println!("Magnify filter: Linear");
                        magnify_filter = glium::uniforms::MagnifySamplerFilter::Linear;
                    } else {
                        println!("Magnify filter: Nearest");
                        magnify_filter = glium::uniforms::MagnifySamplerFilter::Nearest;
                    }
                },
                Event::KeyboardInput(ElementState::Pressed, _, Some(VirtualKeyCode::F2)) => {
                    if program as *const _ == &program_direct as *const _ {
                        println!("Shader: SDF");
                        program = &program_sdf;
                    } else {
                        println!("Shader: Direct");
                        program = &program_direct;
                    }
                },
                Event::KeyboardInput(ElementState::Pressed, _, Some(VirtualKeyCode::F3)) => {
                    sdf = !sdf;
                    let image = if sdf {
                        glyph_to_sdf(glyph_char, &face)
                    } else {
                        glyph_to_image(glyph_char, &face)
                    };
                    image_w = image.width;
                    image_h = image.height;
                    texture = glium::texture::Texture2d::new(&display, image).unwrap();
                }
                Event::KeyboardInput(state, _, Some(VirtualKeyCode::LShift)) |
                Event::KeyboardInput(state, _, Some(VirtualKeyCode::RShift))=> {
                    shift_pressed = state == ElementState::Pressed;
                }
                Event::KeyboardInput(ElementState::Pressed, _, Some(key)) => {
                    let key = key as u8;
                    glyph_char =
                        if key>= VirtualKeyCode::Key1 as u8 && key <= VirtualKeyCode::Key9 as u8 {
                            ('1' as u8 + (key - VirtualKeyCode::Key1 as u8)) as char
                        } else if key == VirtualKeyCode::Key0 as u8 {
                            '0'
                        } else if key >= VirtualKeyCode::A as u8 && key <= VirtualKeyCode::Z as u8 {
                            (if shift_pressed {'A'} else {'a'} as u8 + (key - VirtualKeyCode::A as u8)) as char
                        } else {
                            '&'
                        };
                    let image = if sdf {
                        glyph_to_sdf(glyph_char, &face)
                    } else {
                        glyph_to_image(glyph_char, &face)
                    };
                    image_w = image.width;
                    image_h = image.height;
                    texture = glium::texture::Texture2d::new(&display, image).unwrap();
                },
                _ => (),
            }
        }
    }
}<|MERGE_RESOLUTION|>--- conflicted
+++ resolved
@@ -294,11 +294,7 @@
     let face = library.new_face(font_name, 0).unwrap();
     face.set_pixel_sizes(FACE_SIZE, 0).unwrap();
     let face_metrics = face.size_metrics().unwrap();
-<<<<<<< HEAD
-    let mut glyph_char = '0';
-=======
     let mut glyph_char = text_to_show.chars().next().unwrap();
->>>>>>> 68bc1b26
     let image = glyph_to_sdf(glyph_char, &face);
     let mut image_w = image.width;
     let mut image_h = image.height;
